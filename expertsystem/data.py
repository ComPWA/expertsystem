"""A collection of data containers."""

__all__ = [  # fix order in API
    "ParticleCollection",
    "Particle",
    "ComplexEnergyState",
    "QuantumState",
    "Parity",
    "Spin",
    "ComplexEnergy",
<<<<<<< HEAD
    "GellmannNishijima",
=======
    "create_antiparticle",
    "create_particle",
    "compute_gellmann_nishijima",
>>>>>>> 02265cfe
]


import logging
from collections import abc
from dataclasses import dataclass
from typing import (
    Dict,
    Generic,
    ItemsView,
    Iterator,
    KeysView,
    Optional,
    TypeVar,
    Union,
    ValuesView,
)


class Parity:
    """Safe, immutable data container for parity."""

    def __init__(self, value: Union[float, int, str]) -> None:
        value = float(value)
        if value not in [-1.0, +1.0]:
            raise ValueError(f"Parity can only be +1 or -1, not {value}")
        self.__value: int = int(value)

    def __eq__(self, other: object) -> bool:
        if isinstance(other, Parity):
            return self.__value == other.value
        return self.__value == other

    def __int__(self) -> int:
        return self.value

    def __neg__(self) -> "Parity":
        return Parity(-self.value)

    def __repr__(self) -> str:
        return (
            f'{self.__class__.__name__}({"+1" if self.__value > 0 else "-1"})'
        )

    @property
    def value(self) -> int:
        return self.__value


class Spin(abc.Hashable):
    """Safe, immutable data container for spin **with projection**."""

    def __init__(self, magnitude: float, projection: float) -> None:
        magnitude = float(magnitude)
        projection = float(projection)
        if abs(projection) > magnitude:
            raise ValueError(
                "Spin projection cannot be larger than its magnitude:\n"
                f"  {projection} > {magnitude}"
            )
        if projection == -0.0:
            projection = 0.0
        self.__magnitude = magnitude
        self.__projection = projection

    def __eq__(self, other: object) -> bool:
        if isinstance(other, Spin):
            return (
                self.__magnitude == other.magnitude
                and self.__projection == other.projection
            )
        return self.__magnitude == other

    def __float__(self) -> float:
        return self.__magnitude

    def __neg__(self) -> "Spin":
        return Spin(self.magnitude, -self.projection)

    def __repr__(self) -> str:
        return (
            f"{self.__class__.__name__}{self.__magnitude, self.__projection}"
        )

    @property
    def magnitude(self) -> float:
        return self.__magnitude

    @property
    def projection(self) -> float:
        return self.__projection

    def __hash__(self) -> int:
        return hash(repr(self))


_T = TypeVar("_T", float, Spin)


@dataclass(frozen=True)
class QuantumState(
    Generic[_T]
):  # pylint: disable=too-many-instance-attributes
    """Set of quantum numbers with a **generic type spin**.

    This is to make spin projection required in `.QuantumState` and unavailable
    in `.Particle`.
    """

    spin: _T
    charge: int = 0
    isospin: Optional[Spin] = None
    strangeness: int = 0
    charmness: int = 0
    bottomness: int = 0
    topness: int = 0
    baryon_number: int = 0
    electron_lepton_number: int = 0
    muon_lepton_number: int = 0
    tau_lepton_number: int = 0
    parity: Optional[Parity] = None
    c_parity: Optional[Parity] = None
    g_parity: Optional[Parity] = None


class ComplexEnergy:
    """Defines a complex valued energy.

    Resembles a position (pole) in the complex energy plane.
    """

    def __init__(self, energy: complex):
        self.__energy = complex(energy)

    @property
    def complex_energy(self) -> complex:
        return self.__energy

    @property
    def mass(self) -> float:
        return self.__energy.real

    @property
    def width(self) -> float:
        return self.__energy.imag

    def __eq__(self, other: object) -> bool:
        if isinstance(other, ComplexEnergy):
            return self.complex_energy == other.complex_energy
        raise NotImplementedError

    def __repr__(self) -> str:
        return f"{self.__class__.__name__}{self.complex_energy}"


class ComplexEnergyState(ComplexEnergy):
    """Pole in the complex energy plane, with quantum numbers."""

    def __init__(self, energy: complex, state: QuantumState[Spin]):
        super().__init__(energy)
        self.state: QuantumState[Spin] = state

    def __repr__(self) -> str:
        return f"{self.__class__.__name__}{self.complex_energy, self.state}"


class Particle(ComplexEnergy):
    """Immutable container of data defining a physical particle.

    Can **only** contain info that the `PDG <http://pdg.lbl.gov/>`_ would list.
    """

    def __init__(  # pylint: disable=too-many-arguments
        self,
        name: str,
        pid: int,
        state: QuantumState[float],
        mass: float,
        width: float = 0.0,
    ):
        if (
            state.isospin is not None
            and GellmannNishijima.compute_charge(state) != state.charge
        ):
            raise ValueError(
                f"Cannot construct particle {name} because its quantum numbers"
                " don't agree with the Gell-Mann–Nishijima formula:\n"
                f"  Q[{state.charge}] != "
                f"Iz[{state.isospin.projection}] + 1/2 "
                f"(B[{state.baryon_number}] + "
                f" S[{state.strangeness}] + "
                f" C[{state.charmness}] +"
                f" B'[{state.bottomness}] +"
                f" T[{state.strangeness}]"
                ")"
            )
        super().__init__(complex(mass, width))
        self.__name: str = name
        self.__pid: int = pid
        self.state: QuantumState[float] = state

    @property
    def name(self) -> str:
        return self.__name

    @property
    def pid(self) -> int:
        return self.__pid

    def __eq__(self, other: object) -> bool:
        if isinstance(other, Particle):
            return (
                self.name == other.name
                and self.pid == other.pid
                and super().__eq__(other)
                and self.state == other.state
            )
        raise NotImplementedError

    def __repr__(self) -> str:
        return f"{self.__class__.__name__}{self.name, self.pid, self.state, self.mass, self.width}"


class GellmannNishijima:
    r"""Collection of conversion methods using Gell-Mann–Nishijima.

    The methods in this class use the `Gell-Mann–Nishijima formula
    <https://en.wikipedia.org/wiki/Gell-Mann%E2%80%93Nishijima_formula>`_:

    .. math::
        Q = I_3 + \frac{1}{2}(B+S+C+B'+T)

    where
    :math:`Q` is charge (computed),
    :math:`I_3` is `.Spin.projection`,
    :math:`B` is `~.QuantumState.baryon_number`,
    :math:`S` is `~.QuantumState.strangeness`,
    :math:`C` is `~.QuantumState.charmness`,
    :math:`B'` is `~.QuantumState.bottomness`, and
    :math:`T` is `~.QuantumState.topness`.
    """

    @staticmethod
    def compute_charge(state: QuantumState) -> Optional[float]:
        """Compute charge using the Gell-Mann–Nishijima formula.

        If isospin is not `None`, returns the value :math:`Q`: computed with
        the `Gell-Mann–Nishijima formula <.GellmannNishijima>`.
        """
        if state.isospin is None:
            return None
        computed_charge = state.isospin.projection + 0.5 * (
            state.baryon_number
            + state.strangeness
            + state.charmness
            + state.bottomness
            + state.topness
        )
        return computed_charge

    @staticmethod
    def compute_isospin_projection(  # pylint: disable=too-many-arguments
        charge: float,
        baryon_number: float,
        strangeness: float,
        charmness: float,
        bottomness: float,
        topness: float,
    ) -> float:
        """Compute isospin projection using the Gell-Mann–Nishijima formula.

        See `~.GellmannNishijima.compute_charge`, but then computed for
        :math:`I_3`.
        """
        return charge - 0.5 * (
            baryon_number + strangeness + charmness + bottomness + topness
        )


class ParticleCollection(abc.Mapping):
    """Safe, `dict`-like collection of `.Particle` instances."""

    def __init__(
        self, particles: Optional[Dict[str, Particle]] = None
    ) -> None:
        self.__particles: Dict[str, Particle] = dict()
        if particles is not None:
            if isinstance(particles, dict):
                self.__particles.update(particles)

    def __getitem__(self, particle_name: str) -> Particle:
        return self.__particles[particle_name]

    def __contains__(self, particle_name: object) -> bool:
        return particle_name in self.__particles

    def __iter__(self) -> Iterator[str]:
        return self.__particles.__iter__()

    def __len__(self) -> int:
        return len(self.__particles)

    def __iadd__(
        self, other: Union[Particle, "ParticleCollection"]
    ) -> "ParticleCollection":
        if isinstance(other, Particle):
            self.add(other)
        elif isinstance(other, ParticleCollection):
            self.merge(other)
        else:
            raise NotImplementedError
        return self

    def __repr__(self) -> str:
        return str(self.__particles)

    def add(self, particle: Particle) -> None:
        if particle.name in self.__particles:
            logging.warning(
                f"{self.__class__.__name__}: Overwriting particle {particle.name}"
            )
        self.__particles[particle.name] = particle

    def find(self, search_term: Union[int, str]) -> Particle:
        """Search for a particle by either name (`str`) or PID (`int`)."""
        if isinstance(search_term, str):
            particle_name = search_term
            return self.__particles[particle_name]
        if isinstance(search_term, int):
            pid = search_term
            search_results = [
                particle for particle in self.values() if particle.pid == pid
            ]
            if len(search_results) == 0:
                raise LookupError(f"Could not find particle with PID {pid}")
            if len(search_results) > 1:
                error_message = f"Found multiple results for PID {pid}!:"
                for particle in search_results:
                    error_message += f"\n  - {particle.name}"
                raise LookupError(error_message)
            return search_results[0]
        raise NotImplementedError(
            f"Cannot search for a search term of type {type(search_term)}"
        )

    def find_subset(
        self, search_term: Union[int, str]
    ) -> "ParticleCollection":
        """Perform a 'fuzzy' search for a particle by name or PID.

        Like `~.ParticleCollection.find`, but returns several results in the
        form of a new `.ParticleCollection`.
        """
        if isinstance(search_term, str):
            search_results = {
                particle.name: particle
                for particle in self.values()
                if search_term in particle.name
            }
            return ParticleCollection(search_results)
        if isinstance(search_term, int):
            pid = search_term
            output = ParticleCollection()
            particle = self.find(pid)
            output.add(particle)
            return output
        raise NotImplementedError(
            f"Cannot search for a search term of type {type(search_term)}"
        )

    def items(self) -> ItemsView[str, Particle]:
        return self.__particles.items()

    def keys(self) -> KeysView[str]:
        return self.__particles.keys()

    def values(self) -> ValuesView[Particle]:
        return self.__particles.values()

    def merge(self, other: "ParticleCollection") -> None:
        for particle in other.values():
            self.add(particle)


def create_particle(  # pylint: disable=too-many-arguments,too-many-locals
    template_particle: Particle,
    name: Optional[str] = None,
    pid: Optional[int] = None,
    mass: Optional[float] = None,
    width: Optional[float] = None,
    charge: Optional[int] = None,
    spin: Optional[float] = None,
    isospin: Optional[Spin] = None,
    strangeness: Optional[int] = None,
    charmness: Optional[int] = None,
    bottomness: Optional[int] = None,
    topness: Optional[int] = None,
    baryon_number: Optional[int] = None,
    electron_lepton_number: Optional[int] = None,
    muon_lepton_number: Optional[int] = None,
    tau_lepton_number: Optional[int] = None,
    parity: Optional[int] = None,
    c_parity: Optional[int] = None,
    g_parity: Optional[int] = None,
    state: Optional[QuantumState[float]] = None,
) -> Particle:
    if state is not None:
        new_state = state
    else:
        new_state = QuantumState[float](
            spin=spin if spin else template_particle.state.spin,
            charge=charge if charge else template_particle.state.charge,
            strangeness=strangeness
            if strangeness
            else template_particle.state.strangeness,
            charmness=charmness
            if charmness
            else template_particle.state.charmness,
            bottomness=bottomness
            if bottomness
            else template_particle.state.bottomness,
            topness=topness if topness else template_particle.state.topness,
            baryon_number=baryon_number
            if baryon_number
            else template_particle.state.baryon_number,
            electron_lepton_number=electron_lepton_number
            if electron_lepton_number
            else template_particle.state.electron_lepton_number,
            muon_lepton_number=muon_lepton_number
            if muon_lepton_number
            else template_particle.state.muon_lepton_number,
            tau_lepton_number=tau_lepton_number
            if tau_lepton_number
            else template_particle.state.tau_lepton_number,
            isospin=template_particle.state.isospin
            if isospin is None
            else template_particle.state.isospin,
            parity=template_particle.state.parity
            if parity is None
            else Parity(parity),
            c_parity=template_particle.state.c_parity
            if c_parity is None
            else Parity(c_parity),
            g_parity=template_particle.state.g_parity
            if g_parity is None
            else Parity(g_parity),
        )
    new_particle = Particle(
        name=name if name else template_particle.name,
        pid=pid if pid else template_particle.pid,
        mass=mass if mass else template_particle.mass,
        width=width if width else template_particle.width,
        state=new_state,
    )
    return new_particle


def create_antiparticle(
    template_particle: Particle, new_name: str = None
) -> Particle:
    isospin: Optional[Spin] = None
    if template_particle.state.isospin:
        isospin = -template_particle.state.isospin
    parity: Optional[Parity] = None
    if template_particle.state.parity is not None:
        if template_particle.state.spin.is_integer():
            parity = template_particle.state.parity
        else:
            parity = -template_particle.state.parity
    return Particle(
        name=new_name if new_name else "anti-" + template_particle.name,
        pid=-template_particle.pid,
        mass=template_particle.mass,
        width=template_particle.width,
        state=QuantumState[float](
            charge=-template_particle.state.charge,
            spin=template_particle.state.spin,
            isospin=isospin,
            strangeness=-template_particle.state.strangeness,
            charmness=-template_particle.state.charmness,
            bottomness=-template_particle.state.bottomness,
            topness=-template_particle.state.topness,
            baryon_number=-template_particle.state.baryon_number,
            electron_lepton_number=-template_particle.state.electron_lepton_number,
            muon_lepton_number=-template_particle.state.muon_lepton_number,
            tau_lepton_number=-template_particle.state.tau_lepton_number,
            parity=parity,
            c_parity=template_particle.state.c_parity,
            g_parity=template_particle.state.g_parity,
        ),
    )<|MERGE_RESOLUTION|>--- conflicted
+++ resolved
@@ -8,13 +8,9 @@
     "Parity",
     "Spin",
     "ComplexEnergy",
-<<<<<<< HEAD
-    "GellmannNishijima",
-=======
     "create_antiparticle",
     "create_particle",
-    "compute_gellmann_nishijima",
->>>>>>> 02265cfe
+    "GellmannNishijima",
 ]
 
 
