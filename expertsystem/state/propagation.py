--- conflicted
+++ resolved
@@ -17,9 +17,6 @@
 from enum import Enum, auto
 from typing import Any, Dict, List, Optional, Sequence, Set, Tuple, Type, Union
 
-<<<<<<< HEAD
-from expertsystem.data import Parity, Spin
-=======
 from constraint import (
     BacktrackingSolver,
     Constraint,
@@ -28,8 +25,7 @@
     Variable,
 )
 
-from expertsystem.data import Parity
->>>>>>> adc27b52
+from expertsystem.data import Parity, Spin
 from expertsystem.nested_dicts import (
     InteractionQuantumNumberNames,
     Labels,
@@ -40,16 +36,6 @@
     StateQuantumNumberNames,
     edge_qn_to_enum,
 )
-<<<<<<< HEAD
-from expertsystem.solvers.constraint import (
-    BacktrackingSolver,
-    Constraint,
-    Problem,
-    Unassigned,
-    Variable,
-)
-=======
->>>>>>> adc27b52
 from expertsystem.state.conservation_rules import Rule
 from expertsystem.state.properties import (
     get_interaction_property,
@@ -183,8 +169,8 @@
         have to be complete.
 
         Args:
-          graph: a `StateTransitionGraph` which contains all of the known facts
-            quantum numbers of the problem.
+          graph: a `.StateTransitionGraph` which contains all of the known
+            facts quantum numbers of the problem.
           edge_settings: mapping of edge id's to `EdgeSettings`, that
             assigns specific rules and variable domains to an edge of the graph.
           node_settings: mapping of node id's to `NodeSettings`, that
@@ -556,12 +542,7 @@
 class CSPSolver(Solver):
     """Solver reducing the task to a Constraint Satisfaction Problem.
 
-<<<<<<< HEAD
     Solving this done with the python-constraint module.
-=======
-    Quantum number propagator reducing the problem to a Constraint Satisfaction
-    Problem and solving this with the python-constraint module.
->>>>>>> adc27b52
 
     The variables are the quantum numbers of particles/edges, but also some
     composite quantum numbers which are attributed to the interaction nodes
@@ -1002,20 +983,12 @@
 
     def __call__(
         self,
-<<<<<<< HEAD
         variables: Set[str],
         domains: dict,
         assignments: dict,
         forwardcheck: bool = False,
         _unassigned: Variable = Unassigned,
     ) -> bool:
-=======
-        variables,
-        domains,
-        assignments,
-        forwardcheck=False,
-        _unassigned: Variable = Unassigned,
-    ):
         """Perform the constraint checking.
 
         If the forwardcheck parameter is not false, besides telling if the
@@ -1042,7 +1015,6 @@
                 Boolean value stating if this constraint is currently broken
                 or not.
         """
->>>>>>> adc27b52
         if self.conditions_never_met:
             return True
         params = [(x, assignments.get(x, _unassigned)) for x in variables]
