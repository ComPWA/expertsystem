"""Serialization module for the `expertsystem`.

The `.io` module provides tools to export or import objects from the
:mod:`.particle`, :mod:`.reaction` and :mod:`.amplitude` modules to and from
disk, so that they can be used by external packages, or just to store (cache)
the state of the system.
"""

import json
from collections import abc
from pathlib import Path

import attr
import yaml

from expertsystem.particle import Particle, ParticleCollection
from expertsystem.reaction.topology import StateTransitionGraph, Topology

from . import _dict, _dot


def asdict(instance: object) -> dict:
    if isinstance(instance, Particle):
        return _dict.from_particle(instance)
    if isinstance(instance, ParticleCollection):
        return _dict.from_particle_collection(instance)
    raise NotImplementedError(
        f"No conversion for dict available for class {instance.__class__.__name__}"
    )


def fromdict(definition: dict) -> object:
    type_defined = __determine_type(definition)
    if type_defined == Particle:
        return _dict.build_particle(definition)
    if type_defined == ParticleCollection:
        return _dict.build_particle_collection(definition)
    raise NotImplementedError


def __determine_type(definition: dict) -> type:
    keys = set(definition.keys())
    if keys == {"particles"}:
        return ParticleCollection
    if __REQUIRED_PARTICLE_FIELDS <= keys:
        return Particle
    raise NotImplementedError(f"Could not determine type from keys {keys}")


__REQUIRED_PARTICLE_FIELDS = {
    field.name
    for field in attr.fields(Particle)
    if field.default == attr.NOTHING
}


def asdot(
    instance: object,
    render_edge_id: bool = True,
    render_node: bool = True,
) -> str:
    """Convert a `object` to a DOT language `str`.

    Only works for objects that can be represented as a graph, particularly a
    `.StateTransitionGraph` or a `list` of `.StateTransitionGraph` instances.

    .. seealso:: :doc:`/usage/visualization`
    """
    if isinstance(instance, (StateTransitionGraph, Topology)):
        return _dot.graph_to_dot(
            instance,
            render_edge_id=render_edge_id,
            render_node=render_node,
        )
    if isinstance(instance, abc.Sequence):
        return _dot.graph_list_to_dot(
            instance,
            render_edge_id=render_edge_id,
            render_node=render_node,
        )
    raise NotImplementedError(
        f"Cannot convert a {instance.__class__.__name__} to DOT language"
    )


def load(filename: str) -> object:
    with open(filename) as stream:
        file_extension = _get_file_extension(filename)
        if file_extension == "json":
            definition = json.load(stream)
            return fromdict(definition)
        if file_extension in ["yaml", "yml"]:
            definition = yaml.load(stream, Loader=yaml.SafeLoader)
            return fromdict(definition)
    raise NotImplementedError(
        f'No loader defined for file type "{file_extension}"'
    )


class _IncreasedIndent(yaml.Dumper):
    # pylint: disable=too-many-ancestors
    def increase_indent(self, flow=False, indentless=False):  # type: ignore
        return super().increase_indent(flow, False)

    def write_line_break(self, data=None):  # type: ignore
        """See https://stackoverflow.com/a/44284819."""
        super().write_line_break(data)
        if len(self.indents) == 1:
            super().write_line_break()


def write(instance: object, filename: str) -> None:
    with open(filename, "w") as stream:
        file_extension = _get_file_extension(filename)
        if file_extension == "json":
            json.dump(asdict(instance), stream, indent=2)
            return
        if file_extension in ["yaml", "yml"]:
            yaml.dump(
                asdict(instance),
                stream,
                sort_keys=False,
                Dumper=_IncreasedIndent,
                default_flow_style=False,
            )
            return
        if file_extension == "gv":
            output_str = asdot(instance)
            with open(filename, "w") as stream:
                stream.write(output_str)
            return
    raise NotImplementedError(
        f'No writer defined for file type "{file_extension}"'
    )


<<<<<<< HEAD
=======
def convert_to_dot(
    instance: object,
    render_edge_id: bool = True,
    render_node: bool = True,
) -> str:
    """Convert a `object` to a DOT language `str`.

    Only works for objects that can be represented as a graph, particularly a
    `.StateTransitionGraph` or a `list` of `.StateTransitionGraph` instances.

    .. seealso:: :doc:`/usage/visualize`
    """
    if isinstance(instance, (StateTransitionGraph, Topology)):
        return _dot.graph_to_dot(
            instance,
            render_edge_id=render_edge_id,
            render_node=render_node,
        )
    if isinstance(instance, abc.Sequence):
        return _dot.graph_list_to_dot(
            instance,
            render_edge_id=render_edge_id,
            render_node=render_node,
        )
    raise NotImplementedError(
        f"Cannot convert a {instance.__class__.__name__} to DOT language"
    )


>>>>>>> 3784ff35
def _get_file_extension(filename: str) -> str:
    path = Path(filename)
    extension = path.suffix.lower()
    if not extension:
        raise Exception(f"No file extension in file {filename}")
    extension = extension[1:]
    return extension<|MERGE_RESOLUTION|>--- conflicted
+++ resolved
@@ -64,7 +64,7 @@
     Only works for objects that can be represented as a graph, particularly a
     `.StateTransitionGraph` or a `list` of `.StateTransitionGraph` instances.
 
-    .. seealso:: :doc:`/usage/visualization`
+    .. seealso:: :doc:`/usage/visualize`
     """
     if isinstance(instance, (StateTransitionGraph, Topology)):
         return _dot.graph_to_dot(
@@ -134,38 +134,6 @@
     )
 
 
-<<<<<<< HEAD
-=======
-def convert_to_dot(
-    instance: object,
-    render_edge_id: bool = True,
-    render_node: bool = True,
-) -> str:
-    """Convert a `object` to a DOT language `str`.
-
-    Only works for objects that can be represented as a graph, particularly a
-    `.StateTransitionGraph` or a `list` of `.StateTransitionGraph` instances.
-
-    .. seealso:: :doc:`/usage/visualize`
-    """
-    if isinstance(instance, (StateTransitionGraph, Topology)):
-        return _dot.graph_to_dot(
-            instance,
-            render_edge_id=render_edge_id,
-            render_node=render_node,
-        )
-    if isinstance(instance, abc.Sequence):
-        return _dot.graph_list_to_dot(
-            instance,
-            render_edge_id=render_edge_id,
-            render_node=render_node,
-        )
-    raise NotImplementedError(
-        f"Cannot convert a {instance.__class__.__name__} to DOT language"
-    )
-
-
->>>>>>> 3784ff35
 def _get_file_extension(filename: str) -> str:
     path = Path(filename)
     extension = path.suffix.lower()
