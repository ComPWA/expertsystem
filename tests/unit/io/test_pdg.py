--- conflicted
+++ resolved
@@ -33,15 +33,9 @@
     assert expected_maybe_qq == {item.name for item in maybe_qq_search_results}
 
 
-<<<<<<< HEAD
 def test_pdg_size(pdg: ParticleCollection):
-    assert len(pdg) == 532
-    assert len(pdg.filter(lambda p: "~" in p.name)) == 166
-=======
-def test_pdg_size(pdg):
     assert len(pdg) == 512
     assert len(pdg.filter(lambda p: "~" in p.name)) == 165
->>>>>>> a81dda95
 
 
 def test_missing_in_pdg(
