--- conflicted
+++ resolved
@@ -31,11 +31,5 @@
         "J/psi", 443, mass=3.0969, state=QuantumState(charge=0, spin=1)
     )
     assert particle.mass == 3.0969
-<<<<<<< HEAD
     assert particle.width == 0.0
-    assert particle.state.bottomness == 0
-    with pytest.raises(AttributeError):
-        particle.state.baryon_number = -1
-=======
-    assert particle.bottomness == 0
->>>>>>> c7970a5b
+    assert particle.state.bottomness == 0