--- conflicted
+++ resolved
@@ -20,12 +20,8 @@
   - pytest
     tests
     --cov=expertsystem
-<<<<<<< HEAD
-    --cov-config=.coveragerc
+    --cov-config=tests/.coveragerc
     -v
-=======
-    --cov-config=tests/.coveragerc
->>>>>>> 70b10b92
 
 jobs:
   include:
